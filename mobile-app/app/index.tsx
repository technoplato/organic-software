--- conflicted
+++ resolved
@@ -8,11 +8,15 @@
   SafeAreaView,
   Alert,
   ActivityIndicator,
+  Platform,
+  TextInput,
 } from "react-native";
 import { useRouter } from "expo-router";
+import * as Notifications from "expo-notifications";
+import Constants from "expo-constants";
+import { init } from "@instantdb/react-native";
 import { useSpeechRecognition, RecognitionState, checkSpeechRecognitionAvailability } from "../lib/speech-recognition";
 
-<<<<<<< HEAD
 // Configure notification handler - how notifications should be presented when app is in foreground
 Notifications.setNotificationHandler({
   handleNotification: async () => ({
@@ -52,7 +56,7 @@
 
 type ConversationState = "idle" | "sending" | "waiting_for_claude" | "claude_responding" | "error";
 
-type Screen = "conversations" | "issues" | "hello";
+type Screen = "conversations" | "issues" | "hello" | "speech";
 
 interface Issue {
   title: string;
@@ -108,47 +112,381 @@
 }
 
 export default function App() {
-=======
-export default function SpeechRecognitionDemo() {
->>>>>>> da60eb20
   const router = useRouter();
+  const [currentScreen, setCurrentScreen] = useState<Screen>("conversations");
+  const [inputText, setInputText] = useState('');
+  const [conversationState, setConversationState] = useState<ConversationState>("idle");
+  const [pushToken, setPushToken] = useState<string | null>(null);
+
+  // Speech recognition hooks
   const {
-    state,
+    state: speechState,
     transcript,
     interimTranscript,
     isRecognizing,
-    error,
+    error: speechError,
     recordingUri,
-    start,
-    stop,
-    abort,
-    reset,
+    start: startSpeech,
+    stop: stopSpeech,
+    abort: abortSpeech,
+    reset: resetSpeech,
   } = useSpeechRecognition();
 
-  const [capabilities, setCapabilities] = useState<{
+  const [speechCapabilities, setSpeechCapabilities] = useState<{
     isAvailable: boolean;
     supportsOnDevice: boolean;
     supportsRecording: boolean;
   } | null>(null);
 
+  // InstantDB queries
+  const { data: conversations, isLoading: conversationsLoading } = db.useQuery({
+    conversations: {},
+  });
+
+  const { data: messages, isLoading: messagesLoading } = db.useQuery({
+    messages: {},
+  });
+
+  const { data: issues, isLoading: issuesLoading } = db.useQuery({
+    issues: {},
+  });
+
+  const { data: heartbeats } = db.useQuery({
+    heartbeats: {},
+  });
+
+  // Extract arrays from InstantDB response format
+  const heartbeatsArray = heartbeats?.heartbeats || [];
+  const messagesArray = messages?.messages || [];
+
   useEffect(() => {
-    // Check capabilities on mount
-    checkSpeechRecognitionAvailability().then(setCapabilities);
+    // Register for push notifications
+    registerForPushNotificationsAsync().then(setPushToken);
+    
+    // Check speech recognition capabilities
+    checkSpeechRecognitionAvailability().then(setSpeechCapabilities);
   }, []);
 
-  const handleStart = async () => {
-    if (!capabilities?.isAvailable) {
+  // Auto-fill input with speech transcript
+  useEffect(() => {
+    if (transcript && currentScreen === "conversations") {
+      setInputText(transcript);
+    }
+  }, [transcript, currentScreen]);
+
+  const sendMessage = async () => {
+    if (!inputText.trim()) return;
+    
+    setConversationState("sending");
+    
+    try {
+      // Create a new message in InstantDB
+      const messageId = `msg_${Date.now()}_${Math.random().toString(36).substr(2, 9)}`;
+      const conversationId = `conv_${Date.now()}`;
+      
+      await db.transact([
+        db.tx.messages[messageId].update({
+          conversationId,
+          role: "user",
+          content: inputText.trim(),
+          timestamp: Date.now(),
+          status: "pending",
+        }),
+      ]);
+      
+      setInputText('');
+      setConversationState("waiting_for_claude");
+      
+      // The host application will pick up this message and respond
+      
+    } catch (error) {
+      console.error('Error sending message:', error);
+      setConversationState("error");
+      Alert.alert('Error', 'Failed to send message');
+    }
+  };
+
+  const handleSpeechStart = async () => {
+    if (!speechCapabilities?.isAvailable) {
       Alert.alert(
         "Speech Recognition Unavailable",
         "Speech recognition is not available on this device. Please enable Siri & Dictation in Settings."
       );
       return;
     }
-    await start();
+    await startSpeech();
   };
 
-  const getStateColor = () => {
-    switch (state) {
+  const renderConversationsScreen = () => (
+    <View style={styles.screenContainer}>
+      <Text style={styles.screenTitle}>💬 Conversations</Text>
+      
+      {/* Host Status */}
+      <View style={styles.statusSection}>
+        <Text style={styles.sectionTitle}>Host Status</Text>
+        <View style={styles.statusCard}>
+          <Text style={styles.statusText}>
+            {heartbeatsArray.length > 0 ? '🟢 Online' : '🔴 Offline'}
+          </Text>
+          {pushToken && (
+            <Text style={styles.pushTokenText}>📱 Push notifications ready</Text>
+          )}
+        </View>
+      </View>
+
+      {/* Speech Input Section */}
+      <View style={styles.speechSection}>
+        <Text style={styles.sectionTitle}>🎙️ Voice Input</Text>
+        <View style={styles.speechControls}>
+          <TouchableOpacity
+            style={[
+              styles.speechButton,
+              isRecognizing && styles.speechButtonActive,
+              { backgroundColor: isRecognizing ? "#EF4444" : "#10B981" },
+            ]}
+            onPress={isRecognizing ? stopSpeech : handleSpeechStart}
+          >
+            <Text style={styles.speechButtonText}>
+              {isRecognizing ? "🛑 Stop" : "🎙️ Start"}
+            </Text>
+          </TouchableOpacity>
+          
+          {speechState !== RecognitionState.IDLE && (
+            <View style={styles.speechStatus}>
+              <Text style={styles.speechStatusText}>
+                {speechState.toUpperCase()}
+              </Text>
+            </View>
+          )}
+        </View>
+        
+        {speechError && (
+          <Text style={styles.errorText}>Error: {speechError}</Text>
+        )}
+        
+        {interimTranscript && (
+          <Text style={styles.interimText}>Listening: {interimTranscript}</Text>
+        )}
+      </View>
+
+      {/* Message Input */}
+      <View style={styles.inputSection}>
+        <TextInput
+          style={styles.textInput}
+          value={inputText}
+          onChangeText={setInputText}
+          placeholder="Type a message or use voice input..."
+          multiline
+          maxLength={1000}
+        />
+        <TouchableOpacity
+          style={[
+            styles.sendButton,
+            (!inputText.trim() || conversationState !== "idle") && styles.sendButtonDisabled
+          ]}
+          onPress={sendMessage}
+          disabled={!inputText.trim() || conversationState !== "idle"}
+        >
+          <Text style={styles.sendButtonText}>
+            {conversationState === "sending" ? "⏳" : "📤"}
+          </Text>
+        </TouchableOpacity>
+      </View>
+
+      {/* Conversation State */}
+      {conversationState !== "idle" && (
+        <View style={styles.stateSection}>
+          <Text style={styles.stateText}>
+            {conversationState === "sending" && "Sending message..."}
+            {conversationState === "waiting_for_claude" && "Waiting for Claude..."}
+            {conversationState === "claude_responding" && "Claude is responding..."}
+            {conversationState === "error" && "Error occurred"}
+          </Text>
+        </View>
+      )}
+
+      {/* Recent Messages */}
+      <ScrollView style={styles.messagesContainer}>
+        <Text style={styles.sectionTitle}>Recent Messages</Text>
+        {messagesLoading ? (
+          <ActivityIndicator />
+        ) : messagesArray.length > 0 ? (
+          messagesArray
+            .sort((a: any, b: any) => b.timestamp - a.timestamp)
+            .slice(0, 10)
+            .map((message: any) => (
+              <View key={message.id} style={styles.messageCard}>
+                <Text style={styles.messageRole}>{message.role}</Text>
+                <Text style={styles.messageContent}>{message.content}</Text>
+                <Text style={styles.messageTime}>
+                  {new Date(message.timestamp).toLocaleTimeString()}
+                </Text>
+              </View>
+            ))
+        ) : (
+          <Text style={styles.emptyText}>No messages yet</Text>
+        )}
+      </ScrollView>
+    </View>
+  );
+
+  const renderSpeechScreen = () => (
+    <View style={styles.screenContainer}>
+      <Text style={styles.screenTitle}>🎙️ Speech Recognition Demo</Text>
+      
+      {/* Navigation to Enhanced Demo */}
+      <TouchableOpacity
+        style={[styles.button, { backgroundColor: "#8B5CF6", marginBottom: 20 }]}
+        onPress={() => router.push("/speech-demo")}
+      >
+        <Text style={styles.buttonText}>✨ Try Enhanced Demo</Text>
+      </TouchableOpacity>
+
+      {/* Capabilities Section */}
+      <View style={styles.section}>
+        <Text style={styles.sectionTitle}>Device Capabilities</Text>
+        {speechCapabilities ? (
+          <View style={styles.capabilitiesGrid}>
+            <View style={styles.capability}>
+              <Text style={styles.capabilityLabel}>Available</Text>
+              <Text style={styles.capabilityValue}>
+                {speechCapabilities.isAvailable ? "✅" : "❌"}
+              </Text>
+            </View>
+            <View style={styles.capability}>
+              <Text style={styles.capabilityLabel}>On-Device</Text>
+              <Text style={styles.capabilityValue}>
+                {speechCapabilities.supportsOnDevice ? "✅" : "❌"}
+              </Text>
+            </View>
+            <View style={styles.capability}>
+              <Text style={styles.capabilityLabel}>Recording</Text>
+              <Text style={styles.capabilityValue}>
+                {speechCapabilities.supportsRecording ? "✅" : "❌"}
+              </Text>
+            </View>
+          </View>
+        ) : (
+          <ActivityIndicator />
+        )}
+      </View>
+
+      {/* Status Section */}
+      <View style={styles.section}>
+        <Text style={styles.sectionTitle}>Recognition Status</Text>
+        <View style={[styles.statusCard, { borderColor: getSpeechStateColor() }]}>
+          <Text style={styles.statusEmoji}>{getSpeechStateEmoji()}</Text>
+          <Text style={[styles.statusText, { color: getSpeechStateColor() }]}>
+            {speechState.toUpperCase()}
+          </Text>
+          {isRecognizing && (
+            <View style={styles.pulsingDot}>
+              <View style={[styles.dot, { backgroundColor: getSpeechStateColor() }]} />
+            </View>
+          )}
+        </View>
+      </View>
+
+      {/* Controls Section */}
+      <View style={styles.section}>
+        <Text style={styles.sectionTitle}>Controls</Text>
+        <View style={styles.buttonGrid}>
+          <TouchableOpacity
+            style={[
+              styles.button,
+              isRecognizing && styles.buttonDisabled,
+              { backgroundColor: "#10B981" },
+            ]}
+            onPress={handleSpeechStart}
+            disabled={isRecognizing}
+          >
+            <Text style={styles.buttonText}>Start</Text>
+          </TouchableOpacity>
+          
+          <TouchableOpacity
+            style={[
+              styles.button,
+              !isRecognizing && styles.buttonDisabled,
+              { backgroundColor: "#F59E0B" },
+            ]}
+            onPress={stopSpeech}
+            disabled={!isRecognizing}
+          >
+            <Text style={styles.buttonText}>Stop</Text>
+          </TouchableOpacity>
+          
+          <TouchableOpacity
+            style={[
+              styles.button,
+              !isRecognizing && styles.buttonDisabled,
+              { backgroundColor: "#EF4444" },
+            ]}
+            onPress={abortSpeech}
+            disabled={!isRecognizing}
+          >
+            <Text style={styles.buttonText}>Abort</Text>
+          </TouchableOpacity>
+          
+          <TouchableOpacity
+            style={[
+              styles.button,
+              { backgroundColor: "#6B7280" },
+            ]}
+            onPress={resetSpeech}
+          >
+            <Text style={styles.buttonText}>Reset</Text>
+          </TouchableOpacity>
+        </View>
+      </View>
+
+      {/* Error Section */}
+      {speechError && (
+        <View style={styles.section}>
+          <Text style={styles.sectionTitle}>Error</Text>
+          <View style={styles.errorCard}>
+            <Text style={styles.errorText}>{speechError}</Text>
+          </View>
+        </View>
+      )}
+
+      {/* Transcript Section */}
+      <View style={styles.section}>
+        <Text style={styles.sectionTitle}>Live Transcript</Text>
+        <View style={styles.transcriptCard}>
+          {transcript || interimTranscript ? (
+            <>
+              {transcript && (
+                <Text style={styles.transcriptText}>{transcript}</Text>
+              )}
+              {interimTranscript && (
+                <Text style={styles.interimText}>{interimTranscript}</Text>
+              )}
+            </>
+          ) : (
+            <Text style={styles.placeholderText}>
+              {isRecognizing ? "Listening..." : "Press Start to begin transcription"}
+            </Text>
+          )}
+        </View>
+      </View>
+
+      {/* Recording Info */}
+      {recordingUri && (
+        <View style={styles.section}>
+          <Text style={styles.sectionTitle}>Recording Saved</Text>
+          <View style={styles.recordingCard}>
+            <Text style={styles.recordingText}>📁 Audio file saved</Text>
+            <Text style={styles.recordingPath} numberOfLines={2}>
+              {recordingUri}
+            </Text>
+          </View>
+        </View>
+      )}
+    </View>
+  );
+
+  const getSpeechStateColor = () => {
+    switch (speechState) {
       case RecognitionState.IDLE:
         return "#6B7280";
       case RecognitionState.STARTING:
@@ -164,8 +502,8 @@
     }
   };
 
-  const getStateEmoji = () => {
-    switch (state) {
+  const getSpeechStateEmoji = () => {
+    switch (speechState) {
       case RecognitionState.IDLE:
         return "😴";
       case RecognitionState.STARTING:
@@ -183,191 +521,59 @@
 
   return (
     <SafeAreaView style={styles.container}>
-      <ScrollView contentContainerStyle={styles.scrollContent}>
-        <View style={styles.header}>
-          <Text style={styles.title}>🎙️ Speech Recognition Demo</Text>
-          <Text style={styles.subtitle}>iOS Development Build</Text>
-          
-          {/* Navigation to Enhanced Demo */}
-          <TouchableOpacity
-            style={[styles.button, { backgroundColor: "#8B5CF6", marginTop: 15 }]}
-            onPress={() => router.push("/speech-demo")}
-          >
-            <Text style={styles.buttonText}>✨ Try Enhanced Demo</Text>
-          </TouchableOpacity>
-        </View>
-
-        {/* Capabilities Section */}
-        <View style={styles.section}>
-          <Text style={styles.sectionTitle}>Device Capabilities</Text>
-          {capabilities ? (
-            <View style={styles.capabilitiesGrid}>
-              <View style={styles.capability}>
-                <Text style={styles.capabilityLabel}>Available</Text>
-                <Text style={styles.capabilityValue}>
-                  {capabilities.isAvailable ? "✅" : "❌"}
-                </Text>
-              </View>
-              <View style={styles.capability}>
-                <Text style={styles.capabilityLabel}>On-Device</Text>
-                <Text style={styles.capabilityValue}>
-                  {capabilities.supportsOnDevice ? "✅" : "❌"}
-                </Text>
-              </View>
-              <View style={styles.capability}>
-                <Text style={styles.capabilityLabel}>Recording</Text>
-                <Text style={styles.capabilityValue}>
-                  {capabilities.supportsRecording ? "✅" : "❌"}
-                </Text>
-              </View>
-            </View>
-          ) : (
-            <ActivityIndicator />
-          )}
-        </View>
-
-        {/* Status Section */}
-        <View style={styles.section}>
-          <Text style={styles.sectionTitle}>Recognition Status</Text>
-          <View style={[styles.statusCard, { borderColor: getStateColor() }]}>
-            <Text style={styles.statusEmoji}>{getStateEmoji()}</Text>
-            <Text style={[styles.statusText, { color: getStateColor() }]}>
-              {state.toUpperCase()}
-            </Text>
-            {isRecognizing && (
-              <View style={styles.pulsingDot}>
-                <View style={[styles.dot, { backgroundColor: getStateColor() }]} />
-              </View>
-            )}
-          </View>
-        </View>
-
-        {/* Controls Section */}
-        <View style={styles.section}>
-          <Text style={styles.sectionTitle}>Controls</Text>
-          <View style={styles.buttonGrid}>
-            <TouchableOpacity
-              style={[
-                styles.button,
-                isRecognizing && styles.buttonDisabled,
-                { backgroundColor: "#10B981" },
-              ]}
-              onPress={handleStart}
-              disabled={isRecognizing}
-            >
-              <Text style={styles.buttonText}>Start</Text>
-            </TouchableOpacity>
-            
-            <TouchableOpacity
-              style={[
-                styles.button,
-                !isRecognizing && styles.buttonDisabled,
-                { backgroundColor: "#F59E0B" },
-              ]}
-              onPress={stop}
-              disabled={!isRecognizing}
-            >
-              <Text style={styles.buttonText}>Stop</Text>
-            </TouchableOpacity>
-            
-            <TouchableOpacity
-              style={[
-                styles.button,
-                !isRecognizing && styles.buttonDisabled,
-                { backgroundColor: "#EF4444" },
-              ]}
-              onPress={abort}
-              disabled={!isRecognizing}
-            >
-              <Text style={styles.buttonText}>Abort</Text>
-            </TouchableOpacity>
-            
-            <TouchableOpacity
-              style={[
-                styles.button,
-                { backgroundColor: "#6B7280" },
-              ]}
-              onPress={reset}
-            >
-              <Text style={styles.buttonText}>Reset</Text>
-            </TouchableOpacity>
-          </View>
-        </View>
-
-        {/* Error Section */}
-        {error && (
-          <View style={styles.section}>
-            <Text style={styles.sectionTitle}>Error</Text>
-            <View style={styles.errorCard}>
-              <Text style={styles.errorText}>{error}</Text>
-            </View>
-          </View>
-        )}
-
-        {/* Transcript Section */}
-        <View style={styles.section}>
-          <Text style={styles.sectionTitle}>Live Transcript</Text>
-          <View style={styles.transcriptCard}>
-            {transcript || interimTranscript ? (
-              <>
-                {transcript && (
-                  <Text style={styles.transcriptText}>{transcript}</Text>
-                )}
-                {interimTranscript && (
-                  <Text style={styles.interimText}>{interimTranscript}</Text>
-                )}
-              </>
-            ) : (
-              <Text style={styles.placeholderText}>
-                {isRecognizing ? "Listening..." : "Press Start to begin transcription"}
-              </Text>
-            )}
-          </View>
-        </View>
-
-        {/* Recording Info */}
-        {recordingUri && (
-          <View style={styles.section}>
-            <Text style={styles.sectionTitle}>Recording Saved</Text>
-            <View style={styles.recordingCard}>
-              <Text style={styles.recordingText}>📁 Audio file saved</Text>
-              <Text style={styles.recordingPath} numberOfLines={2}>
-                {recordingUri}
-              </Text>
-            </View>
-          </View>
-        )}
-
-        {/* Features Section */}
-        <View style={styles.section}>
-          <Text style={styles.sectionTitle}>Active Features</Text>
-          <View style={styles.featuresGrid}>
-            <View style={styles.feature}>
-              <Text style={styles.featureIcon}>🔴</Text>
-              <Text style={styles.featureLabel}>Live Transcription</Text>
-            </View>
-            <View style={styles.feature}>
-              <Text style={styles.featureIcon}>♾️</Text>
-              <Text style={styles.featureLabel}>Continuous Mode</Text>
-            </View>
-            <View style={styles.feature}>
-              <Text style={styles.featureIcon}>🌐</Text>
-              <Text style={styles.featureLabel}>Network-Based</Text>
-            </View>
-            <View style={styles.feature}>
-              <Text style={styles.featureIcon}>💾</Text>
-              <Text style={styles.featureLabel}>Audio Recording</Text>
-            </View>
-            <View style={styles.feature}>
-              <Text style={styles.featureIcon}>📝</Text>
-              <Text style={styles.featureLabel}>Dictation Mode</Text>
-            </View>
-            <View style={styles.feature}>
-              <Text style={styles.featureIcon}>🎧</Text>
-              <Text style={styles.featureLabel}>Background Audio</Text>
-            </View>
-          </View>
-        </View>
+      {/* Navigation */}
+      <View style={styles.navigation}>
+        <TouchableOpacity
+          style={[
+            styles.navButton,
+            currentScreen === "conversations" && styles.navButtonActive
+          ]}
+          onPress={() => setCurrentScreen("conversations")}
+        >
+          <Text style={styles.navButtonText}>💬</Text>
+        </TouchableOpacity>
+        
+        <TouchableOpacity
+          style={[
+            styles.navButton,
+            currentScreen === "speech" && styles.navButtonActive
+          ]}
+          onPress={() => setCurrentScreen("speech")}
+        >
+          <Text style={styles.navButtonText}>🎙️</Text>
+        </TouchableOpacity>
+        
+        <TouchableOpacity
+          style={[
+            styles.navButton,
+            currentScreen === "issues" && styles.navButtonActive
+          ]}
+          onPress={() => {
+            setCurrentScreen("issues");
+            router.push("/issues");
+          }}
+        >
+          <Text style={styles.navButtonText}>🐛</Text>
+        </TouchableOpacity>
+        
+        <TouchableOpacity
+          style={[
+            styles.navButton,
+            currentScreen === "hello" && styles.navButtonActive
+          ]}
+          onPress={() => {
+            setCurrentScreen("hello");
+            router.push("/hello");
+          }}
+        >
+          <Text style={styles.navButtonText}>👋</Text>
+        </TouchableOpacity>
+      </View>
+
+      {/* Screen Content */}
+      <ScrollView style={styles.content}>
+        {currentScreen === "conversations" && renderConversationsScreen()}
+        {currentScreen === "speech" && renderSpeechScreen()}
       </ScrollView>
     </SafeAreaView>
   );
@@ -378,31 +584,200 @@
     flex: 1,
     backgroundColor: "#F9FAFB",
   },
-  scrollContent: {
+  navigation: {
+    flexDirection: "row",
+    backgroundColor: "white",
+    paddingVertical: 10,
+    paddingHorizontal: 20,
+    borderBottomWidth: 1,
+    borderBottomColor: "#E5E7EB",
+  },
+  navButton: {
+    flex: 1,
+    alignItems: "center",
+    paddingVertical: 10,
+    borderRadius: 8,
+    marginHorizontal: 5,
+  },
+  navButtonActive: {
+    backgroundColor: "#EBF8FF",
+  },
+  navButtonText: {
+    fontSize: 24,
+  },
+  content: {
+    flex: 1,
+  },
+  screenContainer: {
     padding: 20,
   },
-  header: {
-    alignItems: "center",
-    marginBottom: 30,
-  },
-  title: {
+  screenTitle: {
     fontSize: 28,
     fontWeight: "bold",
     color: "#111827",
-    marginBottom: 5,
-  },
-  subtitle: {
-    fontSize: 16,
+    marginBottom: 20,
+    textAlign: "center",
+  },
+  statusSection: {
+    marginBottom: 20,
+  },
+  speechSection: {
+    marginBottom: 20,
+  },
+  speechControls: {
+    flexDirection: "row",
+    alignItems: "center",
+    marginBottom: 10,
+  },
+  speechButton: {
+    paddingVertical: 12,
+    paddingHorizontal: 20,
+    borderRadius: 8,
+    marginRight: 15,
+  },
+  speechButtonActive: {
+    backgroundColor: "#EF4444",
+  },
+  speechButtonText: {
+    color: "white",
+    fontWeight: "600",
+  },
+  speechStatus: {
+    backgroundColor: "#F3F4F6",
+    paddingVertical: 6,
+    paddingHorizontal: 12,
+    borderRadius: 6,
+  },
+  speechStatusText: {
+    fontSize: 12,
     color: "#6B7280",
-  },
-  section: {
-    marginBottom: 25,
+    fontWeight: "600",
+  },
+  inputSection: {
+    flexDirection: "row",
+    marginBottom: 20,
+    alignItems: "flex-end",
+  },
+  textInput: {
+    flex: 1,
+    borderWidth: 1,
+    borderColor: "#D1D5DB",
+    borderRadius: 8,
+    padding: 12,
+    marginRight: 10,
+    backgroundColor: "white",
+    maxHeight: 100,
+  },
+  sendButton: {
+    backgroundColor: "#3B82F6",
+    paddingVertical: 12,
+    paddingHorizontal: 16,
+    borderRadius: 8,
+  },
+  sendButtonDisabled: {
+    opacity: 0.5,
+  },
+  sendButtonText: {
+    color: "white",
+    fontSize: 18,
+  },
+  stateSection: {
+    backgroundColor: "#FEF3C7",
+    padding: 12,
+    borderRadius: 8,
+    marginBottom: 20,
+  },
+  stateText: {
+    color: "#92400E",
+    textAlign: "center",
+    fontWeight: "600",
+  },
+  messagesContainer: {
+    maxHeight: 300,
+  },
+  messageCard: {
+    backgroundColor: "white",
+    padding: 12,
+    borderRadius: 8,
+    marginBottom: 10,
+    borderLeftWidth: 3,
+    borderLeftColor: "#3B82F6",
+  },
+  messageRole: {
+    fontSize: 12,
+    color: "#6B7280",
+    fontWeight: "600",
+    textTransform: "uppercase",
+  },
+  messageContent: {
+    fontSize: 14,
+    color: "#111827",
+    marginVertical: 4,
+  },
+  messageTime: {
+    fontSize: 10,
+    color: "#9CA3AF",
+  },
+  emptyText: {
+    textAlign: "center",
+    color: "#6B7280",
+    fontStyle: "italic",
+    marginTop: 20,
+  },
+  errorText: {
+    color: "#EF4444",
+    fontSize: 12,
+    marginTop: 5,
+  },
+  interimText: {
+    color: "#6B7280",
+    fontSize: 12,
+    fontStyle: "italic",
+    marginTop: 5,
+  },
+  pushTokenText: {
+    fontSize: 12,
+    color: "#059669",
+    marginTop: 4,
   },
   sectionTitle: {
     fontSize: 18,
     fontWeight: "600",
     color: "#374151",
     marginBottom: 12,
+  },
+  statusCard: {
+    backgroundColor: "white",
+    borderRadius: 12,
+    padding: 15,
+    borderWidth: 2,
+    flexDirection: "row",
+    alignItems: "center",
+    justifyContent: "center",
+    shadowColor: "#000",
+    shadowOffset: { width: 0, height: 1 },
+    shadowOpacity: 0.05,
+    shadowRadius: 2,
+    elevation: 2,
+  },
+  statusText: {
+    fontSize: 16,
+    fontWeight: "600",
+  },
+  statusEmoji: {
+    fontSize: 24,
+    marginRight: 8,
+  },
+  pulsingDot: {
+    marginLeft: 12,
+  },
+  dot: {
+    width: 12,
+    height: 12,
+    borderRadius: 6,
+  },
+  section: {
+    marginBottom: 25,
   },
   capabilitiesGrid: {
     flexDirection: "row",
@@ -427,36 +802,6 @@
   capabilityValue: {
     fontSize: 24,
   },
-  statusCard: {
-    backgroundColor: "white",
-    borderRadius: 12,
-    padding: 20,
-    borderWidth: 2,
-    flexDirection: "row",
-    alignItems: "center",
-    justifyContent: "center",
-    shadowColor: "#000",
-    shadowOffset: { width: 0, height: 1 },
-    shadowOpacity: 0.05,
-    shadowRadius: 2,
-    elevation: 2,
-  },
-  statusEmoji: {
-    fontSize: 32,
-    marginRight: 12,
-  },
-  statusText: {
-    fontSize: 20,
-    fontWeight: "600",
-  },
-  pulsingDot: {
-    marginLeft: 12,
-  },
-  dot: {
-    width: 12,
-    height: 12,
-    borderRadius: 6,
-  },
   buttonGrid: {
     flexDirection: "row",
     flexWrap: "wrap",
@@ -484,10 +829,6 @@
     padding: 15,
     borderWidth: 1,
     borderColor: "#FCA5A5",
-  },
-  errorText: {
-    color: "#991B1B",
-    fontSize: 14,
   },
   transcriptCard: {
     backgroundColor: "white",
@@ -505,13 +846,6 @@
     color: "#111827",
     lineHeight: 24,
   },
-  interimText: {
-    fontSize: 16,
-    color: "#6B7280",
-    fontStyle: "italic",
-    lineHeight: 24,
-    marginTop: 8,
-  },
   placeholderText: {
     fontSize: 16,
     color: "#9CA3AF",
@@ -535,31 +869,4 @@
     color: "#15803D",
     fontFamily: "monospace",
   },
-  featuresGrid: {
-    flexDirection: "row",
-    flexWrap: "wrap",
-    gap: 10,
-  },
-  feature: {
-    backgroundColor: "white",
-    borderRadius: 10,
-    padding: 12,
-    flexDirection: "row",
-    alignItems: "center",
-    minWidth: "47%",
-    shadowColor: "#000",
-    shadowOffset: { width: 0, height: 1 },
-    shadowOpacity: 0.05,
-    shadowRadius: 2,
-    elevation: 2,
-  },
-  featureIcon: {
-    fontSize: 20,
-    marginRight: 8,
-  },
-  featureLabel: {
-    fontSize: 13,
-    color: "#374151",
-    flex: 1,
-  },
 });